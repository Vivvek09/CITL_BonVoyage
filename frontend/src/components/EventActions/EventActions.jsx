import styles from '../EventActions/EventActions.module.css';
<<<<<<< HEAD
import { useNavigate } from 'react-router-dom';

function EventActions() {
  const navigate = useNavigate();

  const handleNextPage = () => {
    navigate('/nearbyEvents'); 
  };
=======
import CreateEventForm from '../../CreateEventForm';
import { useNavigate } from 'react-router-dom';

function EventActions() {
  const navigate=useNavigate();

  const CreateEvent=()=>
  {
    navigate('/createeventform');
  }

>>>>>>> 22402db8
  return (
    <section className={styles.eventActions}>
      <div className={styles.actionCard}>
        <h3>Discover nearby Events</h3>
<<<<<<< HEAD
        {/* <input type="text" placeholder="Events near me" /> */}
        <button className={styles.actionBtn} onClick={handleNextPage}>Events near me</button>
=======
        <button className={styles.actionBtn}>Events near me</button>
>>>>>>> 22402db8
      </div>
      <div className={styles.actionCard}>
        <h3>Start your own group to host events</h3>
        <button onClick={CreateEvent} className={styles.actionBtn} >
          Start Group
        </button>
      </div>
      <div className={styles.actionCard}>
        <h3>Discover Events and Groups</h3>
        <button className={styles.actionBtn}>Search Events and Groups</button>
      </div>
    </section>
  );
}

export default EventActions;<|MERGE_RESOLUTION|>--- conflicted
+++ resolved
@@ -1,49 +1,38 @@
-import styles from '../EventActions/EventActions.module.css';
-<<<<<<< HEAD
-import { useNavigate } from 'react-router-dom';
-
-function EventActions() {
-  const navigate = useNavigate();
-
-  const handleNextPage = () => {
-    navigate('/nearbyEvents'); 
-  };
-=======
-import CreateEventForm from '../../CreateEventForm';
-import { useNavigate } from 'react-router-dom';
-
-function EventActions() {
-  const navigate=useNavigate();
-
-  const CreateEvent=()=>
-  {
-    navigate('/createeventform');
-  }
-
->>>>>>> 22402db8
-  return (
-    <section className={styles.eventActions}>
-      <div className={styles.actionCard}>
-        <h3>Discover nearby Events</h3>
-<<<<<<< HEAD
-        {/* <input type="text" placeholder="Events near me" /> */}
-        <button className={styles.actionBtn} onClick={handleNextPage}>Events near me</button>
-=======
-        <button className={styles.actionBtn}>Events near me</button>
->>>>>>> 22402db8
-      </div>
-      <div className={styles.actionCard}>
-        <h3>Start your own group to host events</h3>
-        <button onClick={CreateEvent} className={styles.actionBtn} >
-          Start Group
-        </button>
-      </div>
-      <div className={styles.actionCard}>
-        <h3>Discover Events and Groups</h3>
-        <button className={styles.actionBtn}>Search Events and Groups</button>
-      </div>
-    </section>
-  );
-}
-
+import styles from '../EventActions/EventActions.module.css';
+import CreateEventForm from '../../CreateEventForm';
+import { useNavigate } from 'react-router-dom';
+
+function EventActions() {
+  const navigate = useNavigate();
+
+  const handleNextPage = () => {
+    navigate('/nearbyEvents'); 
+  };
+ 
+  const CreateEvent=()=>
+  {
+    navigate('/createeventform');
+  }
+
+  return (
+    <section className={styles.eventActions}>
+      <div className={styles.actionCard}>
+        <h3>Discover nearby Events</h3>
+        {/* <input type="text" placeholder="Events near me" /> */}
+        <button className={styles.actionBtn} onClick={handleNextPage}>Events near me</button>
+      </div>
+      <div className={styles.actionCard}>
+        <h3>Start your own group to host events</h3>
+        <button onClick={CreateEvent} className={styles.actionBtn} >
+          Start Group
+        </button>
+      </div>
+      <div className={styles.actionCard}>
+        <h3>Discover Events and Groups</h3>
+        <button className={styles.actionBtn}>Search Events and Groups</button>
+      </div>
+    </section>
+  );
+}
+
 export default EventActions;