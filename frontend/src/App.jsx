--- conflicted
+++ resolved
@@ -1,22 +1,17 @@
 // import React from 'react';
 import { BrowserRouter as Router, Route, Routes } from 'react-router-dom';
 import Home from './components/Home';
-<<<<<<< HEAD
+import SingleEvent from './components/EventsForUser/SingleEvent';
+import EventUser from './components/EventsForUser/eventuser.jsx';
 import LoginSignup from './Authentication/LoginSignup.jsx';
 import Connect from './components/Connect.jsx';
 import HomePage from './EventLists/HomePage.jsx';
 import EventPage from './EventLists/Eventpage.jsx';
-=======
-import SingleEvent from './components/EventsForUser/SingleEvent';
-import EventUser from './components/EventsForUser/eventuser.jsx';
-import LoginSignup from './Authentication/LoginSignup.jsx';
-import Connect from './components/Connect.jsx';
 import CreateEventForm from './CreateEventForm.jsx';
 import EventActions from './components/EventActions/EventActions.jsx';
 import EventDetailsPage from './EventDetailsPage.jsx';
 
 
->>>>>>> 22402db8
 
 function App() {
   return (
@@ -27,51 +22,21 @@
         <Route path="/home" element={<Home />} />
         <Route path="/" element={<Home />} />
         <Route path="/dashboard" element={<Home />} />
-<<<<<<< HEAD
         <Route path="/nearbyEvents" element={<HomePage/>} />
         <Route path="/event/:id" element={<EventPage/>} />
-=======
 
         <Route path="/createeventform" element={<CreateEventForm />} /> 
         <Route path="/eventdetails" element={<EventDetailsPage />} /> 
         <Route path="/eventactions" element={<EventActions />} />
         <Route path="/eventuser" element={<EventUser />} />
         <Route path="/single-event" element={<SingleEvent />} />
->>>>>>> 22402db8
       </Routes>
     </Router>
   );
 }
 
-<<<<<<< HEAD
-export default App;
-
-// import React from 'react';
-// import { BrowserRouter as Router, Route, Routes } from 'react-router-dom';
-// import Navbar from '../src/components/Navbar.jsx';
-// import HomePage from './EventLists/HomePage.jsx';
-// import EventPage from './EventLists/Eventpage.jsx';
-// // import './App.css';
-
-// function App() {
-//   return (
-//     <Router>
-//       <div className="App">
-//         <Navbar />
-//         <Routes>
-//           <Route path="/" element={<HomePage/>} />
-//           <Route path="/event/:id" element={<EventPage/>} />
-//         </Routes>
-//       </div>
-//     </Router>
-//   );
-// }
-
-// export default App;
-=======
 
 
 
 
 export default App;
->>>>>>> 22402db8
